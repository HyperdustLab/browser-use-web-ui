--- conflicted
+++ resolved
@@ -12,30 +12,6 @@
 
 sys.path.append(".")
 
-<<<<<<< HEAD
-
-def test_mistral_model():
-    from langchain_core.messages import HumanMessage
-    from src.utils import utils
-
-    llm = utils.get_llm_model(
-        provider="mistral",
-        model_name="mistral-large-latest",
-        temperature=0.8,
-        base_url=os.getenv("MISTRAL_ENDPOINT", ""),
-        api_key=os.getenv("MISTRAL_API_KEY", "")
-    )
-    message = HumanMessage(
-        content=[
-            {"type": "text", "text": "who are you?"}
-        ]
-    )
-    ai_msg = llm.invoke([message])
-    print(ai_msg.content)
-
-def test_openai_model():
-    from langchain_core.messages import HumanMessage
-=======
 @dataclass
 class LLMConfig:
     provider: str
@@ -70,7 +46,6 @@
     return ""
 
 def test_llm(config, query, image_path=None, system_message=None):
->>>>>>> 0a6a386d
     from src.utils import utils
 
     # Special handling for Ollama-based models
@@ -148,9 +123,4 @@
     test_deepseek_model()
     # test_ollama_model()
     # test_deepseek_r1_model()
-<<<<<<< HEAD
-    # test_deepseek_r1_ollama_model()
-    test_mistral_model()
-=======
-    # test_deepseek_r1_ollama_model()
->>>>>>> 0a6a386d
+    # test_deepseek_r1_ollama_model()